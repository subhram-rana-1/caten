"""API routes for v2 endpoints of the FastAPI application."""

import json
import os
from typing import List, Dict, Any, Optional
from fastapi import APIRouter, Request, HTTPException, WebSocket, WebSocketDisconnect, UploadFile, File
from fastapi.responses import StreamingResponse, Response
import structlog

from app.config import settings
from app.models import (
    WordWithLocation,
    WordInfo
)
from app.services.text_service import text_service
from app.services.llm.open_ai import openai_service
from app.services.rate_limiter import rate_limiter
from app.exceptions import FileValidationError, ValidationError
from app.utils.utils import get_client_ip
from pydantic import BaseModel, Field

logger = structlog.get_logger()

router = APIRouter(prefix="/api/v2", tags=["API v2"])


# V2-specific models
class WordsExplanationV2Request(BaseModel):
    """Request model for v2 words explanation with textStartIndex."""
    
    textStartIndex: int = Field(..., ge=0, description="Starting index of the text in the original document")
    text: str = Field(..., min_length=1, max_length=10000, description="Input text to analyze")
    important_words_location: List[WordWithLocation] = Field(..., min_items=1, max_items=10, description="List of important word locations")
    languageCode: Optional[str] = Field(default=None, max_length=10, description="Optional language code (e.g., 'EN', 'FR', 'ES', 'DE', 'HI'). If provided, response will be strictly in this language. If None, language will be auto-detected.")


class WordsExplanationV2Response(BaseModel):
    """Response model for v2 words explanation."""
    
    word_info: WordInfo = Field(..., description="Word information with textStartIndex")


class SimplifyRequest(BaseModel):
    """Request model for text simplification."""
    
    textStartIndex: int = Field(..., ge=0, description="Starting index of the text in the original document")
    textLength: int = Field(..., gt=0, description="Length of the text")
    text: str = Field(..., min_length=1, max_length=10000, description="Text to simplify")
    previousSimplifiedTexts: List[str] = Field(default=[], description="Previous simplified versions for context")
    languageCode: Optional[str] = Field(default=None, max_length=10, description="Optional language code (e.g., 'EN', 'FR', 'ES', 'DE', 'HI'). If provided, response will be strictly in this language. If None, language will be auto-detected.")


class SimplifyResponse(BaseModel):
    """Response model for text simplification."""
    
    textStartIndex: int = Field(..., description="Starting index of the text in the original document")
    textLength: int = Field(..., description="Length of the text")
    text: str = Field(..., description="Original text")
    previousSimplifiedTexts: List[str] = Field(..., description="Previous simplified versions")
    simplifiedText: str = Field(..., description="New simplified text")
    shouldAllowSimplifyMore: bool = Field(..., description="Whether more simplification attempts are allowed")


class ImportantWordsV2Request(BaseModel):
    """Request model for v2 important words with textStartIndex."""
    
    textStartIndex: int = Field(..., ge=0, description="Starting index of the text in the original document")
    text: str = Field(..., min_length=1, max_length=10000, description="Input text to analyze")
    languageCode: Optional[str] = Field(default=None, max_length=10, description="Optional language code (e.g., 'EN', 'FR', 'ES', 'DE', 'HI'). If provided, response will be strictly in this language. If None, language will be auto-detected.")


class ImportantWordsV2Response(BaseModel):
    """Response model for v2 important words."""
    
    textStartIndex: int = Field(..., description="Starting index of the text in the original document")
    text: str = Field(..., description="Original input text")
    important_words_location: List[WordWithLocation] = Field(..., description="List of important word locations")


class ChatMessage(BaseModel):
    """Model for chat message in ask API."""
    
    role: str = Field(..., description="Role of the message sender (user/assistant)")
    content: str = Field(..., description="Content of the message")


class AskRequest(BaseModel):
    """Request model for ask API."""
    
    question: str = Field(..., min_length=1, max_length=2000, description="User's question")
    chat_history: List[ChatMessage] = Field(default=[], description="Previous chat history for context")
    initial_context: Optional[str] = Field(default=None, max_length=100000, description="Initial context or background information that the AI should be aware of")
    languageCode: Optional[str] = Field(default=None, max_length=10, description="Optional language code (e.g., 'EN', 'FR', 'ES', 'DE', 'HI'). If provided, response will be strictly in this language. If None, language will be auto-detected.")


class AskResponse(BaseModel):
    """Response model for ask API."""
    
    chat_history: List[ChatMessage] = Field(..., description="Updated chat history including the new Q&A")


class PronunciationRequest(BaseModel):
    """Request model for word pronunciation API."""
    
    word: str = Field(..., min_length=1, max_length=100, description="Word to generate pronunciation for")
    voice: Optional[str] = Field(default="nova", description="Voice to use (alloy, echo, fable, onyx, nova, shimmer). Default is 'nova' for sweet-toned American female voice")


class VoiceToTextResponse(BaseModel):
    """Response model for voice-to-text API."""
    
    text: str = Field(..., description="Transcribed text from the audio")


class TranslateRequest(BaseModel):
    """Request model for translate API."""
    
    targetLangugeCode: str = Field(..., min_length=2, max_length=2, description="ISO 639-1 language code (e.g., 'EN', 'ES', 'FR', 'DE', 'HI')")
    texts: List[str] = Field(..., min_items=1, description="List of texts to translate")


class TranslateResponse(BaseModel):
    """Response model for translate API."""
    
    targetLangugeCode: str = Field(..., description="Target language code")
    translatedTexts: List[str] = Field(..., description="List of translated texts")


class SummariseRequest(BaseModel):
    """Request model for summarise API."""
    
    text: str = Field(..., min_length=1, max_length=50000, description="Text to summarize (can contain newline characters)")
    languageCode: Optional[str] = Field(default=None, max_length=10, description="Optional language code (e.g., 'EN', 'FR', 'ES', 'DE', 'HI'). If provided, response will be strictly in this language. If None, language will be auto-detected.")


class SummariseResponse(BaseModel):
    """Response model for summarise API."""
    
    summary: str = Field(..., description="Short, insightful summary of the input text")


async def get_client_id(request: Request) -> str:
    """Get client identifier for rate limiting."""
    # Use IP address as client ID (in production, you might use authenticated user ID)
    return get_client_ip(request)


@router.post(
    "/words-explanation",
    summary="Get word explanations with streaming (v2)",
    description="Provide contextual meaning + 2 simplified example sentences for each important word via Server-Sent Events. Accepts array of text objects with textStartIndex."
)
async def words_explanation_v2(
    request: Request,
    body: List[WordsExplanationV2Request]
):
    """Stream word explanations as they become available for multiple text objects."""
    client_id = await get_client_id(request)
    await rate_limiter.check_rate_limit(client_id, "words-explanation")
    
    async def generate_explanations():
        """Generate SSE stream of word explanations."""
        try:
            for text_obj in body:
                # Process each text object
                async for word_info in text_service.get_words_explanations_stream(
                    text_obj.text, 
                    text_obj.important_words_location,
                    text_obj.languageCode
                ):
                    # Create response with textStartIndex
                    response_data = {
                        "word_info": {
                            "textStartIndex": text_obj.textStartIndex,
                            "location": word_info.location.model_dump(),
                            "word": word_info.word,
                            "meaning": word_info.meaning,
                            "examples": word_info.examples,
                            "languageCode": word_info.languageCode
                        }
                    }
                    
                    # Send SSE event for this individual word
                    event_data = f"data: {json.dumps(response_data)}\n\n"
                    yield event_data
            
            # Send final completion event
            yield "data: [DONE]\n\n"
            
        except Exception as e:
            logger.error("Error in words explanation v2 stream", error=str(e))
            error_event = {
                "error_code": "STREAM_001",
                "error_message": str(e)
            }
            yield f"data: {json.dumps(error_event)}\n\n"
    
    logger.info("Starting word explanations v2 stream", 
               text_objects_count=len(body),
               total_words=sum(len(obj.important_words_location) for obj in body))
    
    return StreamingResponse(
        generate_explanations(),
        media_type="text/event-stream",
        headers={
            "Cache-Control": "no-cache",
            "Connection": "keep-alive",
            "X-Accel-Buffering": "no"  # Disable nginx buffering
        }
    )


@router.post(
    "/simplify",
    summary="Simplify text with context (v2) - SSE Streaming",
    description="Generate simplified versions of texts using OpenAI API with previous context via Server-Sent Events. Returns streaming word-by-word response as text is simplified."
)
async def simplify_v2(
    request: Request,
    body: List[SimplifyRequest]
):
    """Simplify multiple texts with context from previous simplifications using word-by-word streaming."""
    client_id = await get_client_id(request)
    await rate_limiter.check_rate_limit(client_id, "simplify")
    
    async def generate_simplifications():
        """Generate SSE stream of simplified texts with word-by-word streaming."""
        try:
            for text_obj in body:
                accumulated_simplified = ""
                
                # Stream simplified text chunks from OpenAI
                async for chunk in openai_service.simplify_text_stream(
                    text_obj.text, 
                    text_obj.previousSimplifiedTexts,
                    text_obj.languageCode
                ):
                    accumulated_simplified += chunk
                    
                    # Send each chunk as it arrives
                    chunk_data = {
                        "textStartIndex": text_obj.textStartIndex,
                        "textLength": text_obj.textLength,
                        "text": text_obj.text,
                        "previousSimplifiedTexts": text_obj.previousSimplifiedTexts,
                        "chunk": chunk,
                        "accumulatedSimplifiedText": accumulated_simplified
                    }
                    event_data = f"data: {json.dumps(chunk_data)}\n\n"
                    yield event_data
                
                # After streaming is complete, send final response with complete data
                should_allow_simplify_more = len(text_obj.previousSimplifiedTexts) < settings.max_simplification_attempts
                
                final_data = {
                    "type": "complete",
                    "textStartIndex": text_obj.textStartIndex,
                    "textLength": text_obj.textLength,
                    "text": text_obj.text,
                    "previousSimplifiedTexts": text_obj.previousSimplifiedTexts,
                    "simplifiedText": accumulated_simplified,
                    "shouldAllowSimplifyMore": should_allow_simplify_more
                }
                event_data = f"data: {json.dumps(final_data)}\n\n"
                yield event_data
            
            # Send final completion event
            yield "data: [DONE]\n\n"
            
        except Exception as e:
            logger.error("Error in simplify v2 stream", error=str(e))
            error_event = {
                "type": "error",
                "error_code": "STREAM_002",
                "error_message": str(e)
            }
            yield f"data: {json.dumps(error_event)}\n\n"
    
    logger.info("Starting text simplifications v2 stream", 
               text_objects_count=len(body))
    
    return StreamingResponse(
        generate_simplifications(),
        media_type="text/event-stream",
        headers={
            "Cache-Control": "no-cache",
            "Connection": "keep-alive",
            "X-Accel-Buffering": "no"  # Disable nginx buffering
        }
    )


@router.post(
    "/important-words-from-text",
    response_model=ImportantWordsV2Response,
    summary="Get important words from text (v2)",
    description="Identify top 10 most important/difficult words in a paragraph with textStartIndex"
)
async def important_words_from_text_v2(
    request: Request,
    body: ImportantWordsV2Request
):
    """Extract important words from text with textStartIndex."""
    client_id = await get_client_id(request)
    await rate_limiter.check_rate_limit(client_id, "important-words-from-text")
    
    # Extract important words using existing service
    word_with_locations = await text_service.extract_important_words(body.text, body.languageCode)
    
    logger.info("Successfully extracted important words v2", 
               text_length=len(body.text), 
               words_count=len(word_with_locations),
               textStartIndex=body.textStartIndex)
    
    return ImportantWordsV2Response(
        textStartIndex=body.textStartIndex,
        text=body.text,
        important_words_location=word_with_locations
    )


@router.post(
    "/ask",
    summary="Contextual Q&A with streaming (v2)",
    description="Ask questions with full chat history context and optional initial context for ongoing conversations. Returns streaming word-by-word response via Server-Sent Events. Provide initial context to give the AI background information about a topic."
)
async def ask_v2(
    request: Request,
    body: AskRequest
):
    """Handle contextual Q&A with chat history using streaming."""
    client_id = await get_client_id(request)
    await rate_limiter.check_rate_limit(client_id, "ask")
    
    async def generate_streaming_answer():
        """Generate SSE stream of answer chunks."""
        accumulated_answer = ""
        try:
            # Stream answer chunks from OpenAI
            async for chunk in openai_service.generate_contextual_answer_stream(
                body.question, 
                body.chat_history,
                body.initial_context,
                body.languageCode
            ):
                accumulated_answer += chunk
                
                # Send each chunk as it arrives
                chunk_data = {
                    "chunk": chunk,
                    "accumulated": accumulated_answer
                }
                event_data = f"data: {json.dumps(chunk_data)}\n\n"
                yield event_data
            
            # After streaming is complete, send final response with updated chat history
            updated_history = body.chat_history.copy()
            updated_history.append(ChatMessage(role="user", content=body.question))
            updated_history.append(ChatMessage(role="assistant", content=accumulated_answer))
            
            final_data = {
                "type": "complete",
                "chat_history": [msg.model_dump() for msg in updated_history]
            }
            event_data = f"data: {json.dumps(final_data)}\n\n"
            yield event_data
            
            # Send final completion event
            yield "data: [DONE]\n\n"
            
            logger.info("Successfully streamed contextual answer", 
                       question_length=len(body.question),
                       answer_length=len(accumulated_answer),
                       chat_history_length=len(updated_history))
            
        except Exception as e:
            logger.error("Error in ask v2 stream", error=str(e))
            error_event = {
                "type": "error",
                "error_code": "STREAM_003",
                "error_message": str(e)
            }
            yield f"data: {json.dumps(error_event)}\n\n"
    
    logger.info("Starting ask v2 stream", 
               question_length=len(body.question),
               chat_history_length=len(body.chat_history),
               has_initial_context=bool(body.initial_context))
    
    return StreamingResponse(
        generate_streaming_answer(),
        media_type="text/event-stream",
        headers={
            "Cache-Control": "no-cache",
            "Connection": "keep-alive",
            "X-Accel-Buffering": "no"  # Disable nginx buffering
        }
    )


@router.post(
    "/pronunciation",
    summary="Generate word pronunciation audio (v2)",
    description="Generate pronunciation audio for a single word using OpenAI TTS with a sweet-toned American female voice"
)
async def get_pronunciation(
    request: Request,
    body: PronunciationRequest
):
    """Generate pronunciation audio for a word."""
    client_id = await get_client_id(request)
    await rate_limiter.check_rate_limit(client_id, "pronunciation")
    
    try:
        # Validate voice parameter
        valid_voices = ["alloy", "echo", "fable", "onyx", "nova", "shimmer"]
        if body.voice and body.voice not in valid_voices:
            raise HTTPException(
                status_code=400,
                detail=f"Invalid voice. Must be one of: {', '.join(valid_voices)}"
            )
        
        # Generate pronunciation audio
        audio_bytes = await openai_service.generate_pronunciation_audio(
            body.word,
            body.voice or "nova"
        )
        
        logger.info("Successfully generated pronunciation audio",
                   word=body.word,
                   voice=body.voice,
                   audio_size=len(audio_bytes))
        
        # Return audio file
        return Response(
            content=audio_bytes,
            media_type="audio/mpeg",
            headers={
                "Content-Disposition": f'inline; filename="{body.word}_pronunciation.mp3"',
                "Cache-Control": "public, max-age=86400"  # Cache for 24 hours
            }
        )
        
    except HTTPException:
        raise
    except Exception as e:
        logger.error("Failed to generate pronunciation", word=body.word, error=str(e))
        raise HTTPException(status_code=500, detail=f"Failed to generate pronunciation: {str(e)}")


@router.post(
    "/voice-to-text",
    response_model=VoiceToTextResponse,
    summary="Convert voice audio to text (v2)",
    description="Transcribe audio file to text using OpenAI Whisper. Automatically detects language. Supports various audio formats (mp3, mp4, mpeg, mpga, m4a, wav, webm). Use translate=true to translate non-English audio to English."
)
async def voice_to_text(
    request: Request,
    audio_file: UploadFile = File(..., description="Audio file to transcribe"),
    translate: bool = False
):
    """Convert voice audio to text using OpenAI Whisper.
    
    Args:
        audio_file: Audio file to transcribe
        translate: If True, translates non-English audio to English. If False (default), transcribes in original language.
    """
    client_id = await get_client_id(request)
    await rate_limiter.check_rate_limit(client_id, "voice-to-text")
    
    try:
        # Validate file type
        allowed_extensions = ["mp3", "mp4", "mpeg", "mpga", "m4a", "wav", "webm"]
        file_extension = audio_file.filename.split(".")[-1].lower() if audio_file.filename else ""
        
        if file_extension not in allowed_extensions:
            raise HTTPException(
                status_code=400,
                detail=f"Invalid audio format. Supported formats: {', '.join(allowed_extensions)}"
            )
        
        # Validate file size (max 25MB for Whisper API)
        audio_bytes = await audio_file.read()
        file_size_mb = len(audio_bytes) / (1024 * 1024)
        
        if file_size_mb > 25:
            raise HTTPException(
                status_code=400,
                detail=f"Audio file too large ({file_size_mb:.2f}MB). Maximum size is 25MB."
            )
        
        logger.info("Processing voice-to-text request",
                   filename=audio_file.filename,
                   file_size_mb=file_size_mb,
                   file_extension=file_extension,
                   translate=translate)
        
        # Transcribe audio using OpenAI Whisper
        transcribed_text = await openai_service.transcribe_audio(
            audio_bytes, 
            audio_file.filename,
            translate=translate
        )
        
        logger.info("Successfully transcribed audio",
                   filename=audio_file.filename,
                   text_length=len(transcribed_text),
                   translate=translate)
        
        return VoiceToTextResponse(text=transcribed_text)
        
    except HTTPException:
        raise
    except Exception as e:
        logger.error("Failed to transcribe audio", 
                   filename=audio_file.filename if audio_file else "unknown",
                   error=str(e))
        raise HTTPException(status_code=500, detail=f"Failed to transcribe audio: {str(e)}")


@router.post(
    "/translate",
    response_model=TranslateResponse,
    summary="Translate texts to target language (v2)",
    description="Translate multiple texts to a target language using OpenAI. Supports various language codes (EN, ES, FR, DE, HI, JA, ZH, etc.)"
)
async def translate_v2(
    request: Request,
    body: TranslateRequest
):
    """Translate texts to the target language."""
    client_id = await get_client_id(request)
    await rate_limiter.check_rate_limit(client_id, "translate")
    
    try:
        # Validate target language code format (should be 2 uppercase letters)
        if not body.targetLangugeCode.isalpha() or len(body.targetLangugeCode) != 2:
            raise HTTPException(
                status_code=400,
                detail="Invalid target language code. Must be a 2-letter ISO 639-1 code (e.g., 'EN', 'ES', 'FR')"
            )
        
        # Validate texts are not empty
        if not body.texts or any(not text.strip() for text in body.texts):
            raise HTTPException(
                status_code=400,
                detail="Texts cannot be empty"
            )
        
        # Translate texts using OpenAI
        translated_texts = await openai_service.translate_texts(
            body.texts,
            body.targetLangugeCode.upper()
        )
        
        logger.info(
            "Successfully translated texts",
            target_language_code=body.targetLangugeCode,
            texts_count=len(body.texts),
            translated_count=len(translated_texts)
        )
        
        return TranslateResponse(
            targetLangugeCode=body.targetLangugeCode.upper(),
            translatedTexts=translated_texts
        )
        
    except HTTPException:
        raise
    except Exception as e:
        logger.error("Failed to translate texts", 
                   target_language_code=body.targetLangugeCode,
                   texts_count=len(body.texts) if body.texts else 0,
                   error=str(e))
        raise HTTPException(status_code=500, detail=f"Failed to translate texts: {str(e)}")


@router.post(
    "/summarise",
<<<<<<< HEAD
    summary="Summarise text with streaming (v2)",
    description="Generate a short, insightful summary of the input text using OpenAI with word-by-word streaming via Server-Sent Events. The input text can contain newline characters."
=======
    response_model=SummariseResponse,
    summary="Summarise text (v2)",
    description="Generate a short, insightful summary of the input text using OpenAI. The summary will be returned in the dominant language of the input text. If the text contains multiple languages, the summary will be in the language that appears most frequently (e.g., if 80% is German and 20% is English, the summary will be in German). The input text can contain newline characters."
>>>>>>> 6a782d04
)
async def summarise_v2(
    request: Request,
    body: SummariseRequest
):
<<<<<<< HEAD
    """Generate a short, insightful summary of the input text using streaming."""
=======
    print(f'body ----> {body}')

    """Generate a short, insightful summary of the input text."""
>>>>>>> 6a782d04
    client_id = await get_client_id(request)
    await rate_limiter.check_rate_limit(client_id, "summerise")
    
    # Validate text is not empty
    if not body.text or not body.text.strip():
        raise HTTPException(
            status_code=400,
            detail="Text cannot be empty"
        )
    
    async def generate_streaming_summary():
        """Generate SSE stream of summary chunks."""
        accumulated_summary = ""
        try:
            # Stream summary chunks from OpenAI
            async for chunk in openai_service.summarise_text_stream(body.text, body.languageCode):
                accumulated_summary += chunk
                
                # Send each chunk as it arrives
                chunk_data = {
                    "chunk": chunk,
                    "accumulated": accumulated_summary
                }
                event_data = f"data: {json.dumps(chunk_data)}\n\n"
                yield event_data
            
            # After streaming is complete, send final response with complete summary
            final_data = {
                "type": "complete",
                "summary": accumulated_summary
            }
            event_data = f"data: {json.dumps(final_data)}\n\n"
            yield event_data
            
            # Send final completion event
            yield "data: [DONE]\n\n"
            
            logger.info(
                "Successfully streamed summary",
                text_length=len(body.text),
                summary_length=len(accumulated_summary)
            )
            
        except Exception as e:
            logger.error("Error in summarise v2 stream", error=str(e))
            error_event = {
                "type": "error",
                "error_code": "STREAM_004",
                "error_message": str(e)
            }
            yield f"data: {json.dumps(error_event)}\n\n"
    
    logger.info("Starting summarise v2 stream", 
               text_length=len(body.text))
    
    return StreamingResponse(
        generate_streaming_summary(),
        media_type="text/event-stream",
        headers={
            "Cache-Control": "no-cache",
            "Connection": "keep-alive",
            "X-Accel-Buffering": "no"  # Disable nginx buffering
        }
    )<|MERGE_RESOLUTION|>--- conflicted
+++ resolved
@@ -228,7 +228,7 @@
         try:
             for text_obj in body:
                 accumulated_simplified = ""
-                
+
                 # Stream simplified text chunks from OpenAI
                 async for chunk in openai_service.simplify_text_stream(
                     text_obj.text, 
@@ -236,7 +236,7 @@
                     text_obj.languageCode
                 ):
                     accumulated_simplified += chunk
-                    
+
                     # Send each chunk as it arrives
                     chunk_data = {
                         "textStartIndex": text_obj.textStartIndex,
@@ -338,13 +338,13 @@
         try:
             # Stream answer chunks from OpenAI
             async for chunk in openai_service.generate_contextual_answer_stream(
-                body.question, 
+                body.question,
                 body.chat_history,
                 body.initial_context,
                 body.languageCode
             ):
                 accumulated_answer += chunk
-                
+
                 # Send each chunk as it arrives
                 chunk_data = {
                     "chunk": chunk,
@@ -352,27 +352,27 @@
                 }
                 event_data = f"data: {json.dumps(chunk_data)}\n\n"
                 yield event_data
-            
+
             # After streaming is complete, send final response with updated chat history
             updated_history = body.chat_history.copy()
             updated_history.append(ChatMessage(role="user", content=body.question))
             updated_history.append(ChatMessage(role="assistant", content=accumulated_answer))
-            
+
             final_data = {
                 "type": "complete",
                 "chat_history": [msg.model_dump() for msg in updated_history]
             }
             event_data = f"data: {json.dumps(final_data)}\n\n"
             yield event_data
-            
+
             # Send final completion event
             yield "data: [DONE]\n\n"
-            
-            logger.info("Successfully streamed contextual answer", 
+
+            logger.info("Successfully streamed contextual answer",
                        question_length=len(body.question),
                        answer_length=len(accumulated_answer),
                        chat_history_length=len(updated_history))
-            
+
         except Exception as e:
             logger.error("Error in ask v2 stream", error=str(e))
             error_event = {
@@ -381,12 +381,12 @@
                 "error_message": str(e)
             }
             yield f"data: {json.dumps(error_event)}\n\n"
-    
-    logger.info("Starting ask v2 stream", 
+
+    logger.info("Starting ask v2 stream",
                question_length=len(body.question),
                chat_history_length=len(body.chat_history),
                has_initial_context=bool(body.initial_context))
-    
+
     return StreamingResponse(
         generate_streaming_answer(),
         media_type="text/event-stream",
@@ -577,26 +577,14 @@
 
 @router.post(
     "/summarise",
-<<<<<<< HEAD
     summary="Summarise text with streaming (v2)",
     description="Generate a short, insightful summary of the input text using OpenAI with word-by-word streaming via Server-Sent Events. The input text can contain newline characters."
-=======
-    response_model=SummariseResponse,
-    summary="Summarise text (v2)",
-    description="Generate a short, insightful summary of the input text using OpenAI. The summary will be returned in the dominant language of the input text. If the text contains multiple languages, the summary will be in the language that appears most frequently (e.g., if 80% is German and 20% is English, the summary will be in German). The input text can contain newline characters."
->>>>>>> 6a782d04
 )
 async def summarise_v2(
     request: Request,
     body: SummariseRequest
 ):
-<<<<<<< HEAD
     """Generate a short, insightful summary of the input text using streaming."""
-=======
-    print(f'body ----> {body}')
-
-    """Generate a short, insightful summary of the input text."""
->>>>>>> 6a782d04
     client_id = await get_client_id(request)
     await rate_limiter.check_rate_limit(client_id, "summerise")
     
@@ -606,7 +594,7 @@
             status_code=400,
             detail="Text cannot be empty"
         )
-    
+
     async def generate_streaming_summary():
         """Generate SSE stream of summary chunks."""
         accumulated_summary = ""
@@ -614,7 +602,7 @@
             # Stream summary chunks from OpenAI
             async for chunk in openai_service.summarise_text_stream(body.text, body.languageCode):
                 accumulated_summary += chunk
-                
+
                 # Send each chunk as it arrives
                 chunk_data = {
                     "chunk": chunk,
@@ -622,7 +610,7 @@
                 }
                 event_data = f"data: {json.dumps(chunk_data)}\n\n"
                 yield event_data
-            
+
             # After streaming is complete, send final response with complete summary
             final_data = {
                 "type": "complete",
@@ -630,16 +618,16 @@
             }
             event_data = f"data: {json.dumps(final_data)}\n\n"
             yield event_data
-            
+
             # Send final completion event
             yield "data: [DONE]\n\n"
-            
+
             logger.info(
                 "Successfully streamed summary",
                 text_length=len(body.text),
                 summary_length=len(accumulated_summary)
             )
-            
+
         except Exception as e:
             logger.error("Error in summarise v2 stream", error=str(e))
             error_event = {
@@ -648,10 +636,10 @@
                 "error_message": str(e)
             }
             yield f"data: {json.dumps(error_event)}\n\n"
-    
-    logger.info("Starting summarise v2 stream", 
+
+    logger.info("Starting summarise v2 stream",
                text_length=len(body.text))
-    
+
     return StreamingResponse(
         generate_streaming_summary(),
         media_type="text/event-stream",
